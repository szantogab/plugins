name: video_player_example
description: Demonstrates how to use the video_player plugin.
version: 0.0.1
publish_to: none

dependencies:
  flutter:
    sdk: flutter
  video_player:
    path: ../

dev_dependencies:
  flutter_test:
    sdk: flutter
  flutter_driver:
    sdk: flutter
  integration_test:
    path: ../../../integration_test
<<<<<<< HEAD
  test: any
  pedantic: ^1.10.0-nullsafety.1
=======
  pedantic: ^1.8.0
>>>>>>> 6870b08b

flutter:
  uses-material-design: true
  assets:
   - assets/flutter-mark-square-64.png
   - assets/Butterfly-209.mp4
   - assets/bumble_bee_captions.srt

environment:
  sdk: ">=2.8.0 <3.0.0"
  flutter: ">=1.12.13+hotfix.5 <2.0.0"<|MERGE_RESOLUTION|>--- conflicted
+++ resolved
@@ -16,12 +16,8 @@
     sdk: flutter
   integration_test:
     path: ../../../integration_test
-<<<<<<< HEAD
   test: any
   pedantic: ^1.10.0-nullsafety.1
-=======
-  pedantic: ^1.8.0
->>>>>>> 6870b08b
 
 flutter:
   uses-material-design: true
