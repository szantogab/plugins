<<<<<<< HEAD
## 3.0.0-nullsafety.1

* Bump Dart SDK to support null safety.

## 3.0.0-nullsafety

* Migrate to null safety.
=======
## 2.0.2

* Android: Fix IllegalArgumentException.
* Android: Update Example project.

## 2.0.1

* Remove unused `test` dependency.
* Update Dart SDK constraint in example.
>>>>>>> 6870b08b

## 2.0.0

* [Breaking Change] The `getWifiName`, `getWifiBSSID` and `getWifiIP` are removed to [wifi_info_flutter](https://github.com/flutter/plugins/tree/master/packages/wifi_info_flutter)
* Migration guide:

  If you don't use any of the above APIs, your code should work as is. In addition, you can also remove `NSLocationAlwaysAndWhenInUseUsageDescription` and `NSLocationWhenInUseUsageDescription` in `ios/Runner/Info.plist`

  If you use any of the above APIs, you can find the same APIs in the [wifi_info_flutter](https://github.com/flutter/plugins/tree/master/packages/wifi_info_flutter/wifi_info_flutter) plugin.
  For example, to migrate `getWifiName`, use the new plugin:
  ```dart
  final WifiInfo _wifiInfo = WifiInfo();
  final String wifiName = await _wifiInfo.getWifiName();
  ```

## 1.0.0

* Mark wifi related code deprecated.
* Announce 1.0.0!

## 0.4.9+5

* Update android compileSdkVersion to 29.

## 0.4.9+4

* Update README with the updated information about WifiInfo on Android O or higher.
* Android: Avoiding uses or overrides a deprecated API

## 0.4.9+3

* Keep handling deprecated Android v1 classes for backward compatibility.

## 0.4.9+2

* Update package:e2e to use package:integration_test

## 0.4.9+1

* Update package:e2e reference to use the local version in the flutter/plugins
  repository.

## 0.4.9

* Add support for `web` (by endorsing `connectivity_for_web` 0.3.0)

## 0.4.8+6

* Update lower bound of dart dependency to 2.1.0.

## 0.4.8+5

* Declare API stability and compatibility with `1.0.0` (more details at: https://github.com/flutter/flutter/wiki/Package-migration-to-1.0.0).

## 0.4.8+4

* Bump the minimum Flutter version to 1.12.13+hotfix.5.
* Clean up various Android workarounds no longer needed after framework v1.12.
* Complete v2 embedding support.
* Fix CocoaPods podspec lint warnings.

## 0.4.8+3

* Replace deprecated `getFlutterEngine` call on Android.

## 0.4.8+2

* Remove hard coded ios workspace setting of the example app.

## 0.4.8+1

* Make the pedantic dev_dependency explicit.

## 0.4.8

* Adds macOS as an endorsed platform.

## 0.4.7

* Migrate the plugin to use the ConnectivityPlatform.instance defined in the connectivity_platform_interface package.

## 0.4.6+2

* Migrate deprecated BinaryMessages to ServicesBinding.instance.defaultBinaryMessenger.
* Bump Flutter SDK to 1.12.13+hotfix.5 or greater (current stable).

## 0.4.6+1

* Remove the deprecated `author:` field from pubspec.yaml
* Migrate the plugin to the pubspec platforms manifest.
* Require Flutter SDK 1.10.0 or greater.

## 0.4.6

* Add macOS support.

## 0.4.5+8

* Update documentation to explain when connectivity updates are received on Android.

## 0.4.5+7

* Fix unawaited futures in the example app and tests.

## 0.4.5+6

* Fix singleton Reachability problem on iOS.

## 0.4.5+5

* Add an analyzer check for the public documentation.

## 0.4.5+4

* Stability and Maintainability: update documentations.

## 0.4.5+3

* Remove AndroidX warnings.

## 0.4.5+2

* Include lifecycle dependency as a compileOnly one on Android to resolve
  potential version conflicts with other transitive libraries.

## 0.4.5+1

* Android: Use android.arch.lifecycle instead of androidx.lifecycle:lifecycle in `build.gradle` to support apps that has not been migrated to AndroidX.

## 0.4.5

* Support the v2 Android embedder.

## 0.4.4+1

* Update and migrate iOS example project.
* Define clang module for iOS.

## 0.4.4

* Add `requestLocationServiceAuthorization` to request location authorization on iOS.
* Add `getLocationServiceAuthorization` to get location authorization status on iOS.
* Update README: add more information on iOS 13 updates with CNCopyCurrentNetworkInfo.

## 0.4.3+7

* Update README with the updated information about CNCopyCurrentNetworkInfo on iOS 13.

## 0.4.3+6

* [Android] Fix the invalid suppression check (it should be "deprecation" not "deprecated").

## 0.4.3+5

* [Android] Added API 29 support for `check()`.
* [Android] Suppress warnings for using deprecated APIs.

## 0.4.3+4

* [Android] Updated logic to retrieve network info.

## 0.4.3+3

* Support for TYPE_MOBILE_HIPRI on Android.

## 0.4.3+2

* Add missing template type parameter to `invokeMethod` calls.

## 0.4.3+1

* Fixes lint error by using `getApplicationContext()` when accessing the Wifi Service.

## 0.4.3

* Add getWifiBSSID to obtain current wifi network's BSSID.

## 0.4.2+2

* Add integration test.

## 0.4.2+1

* Bump the minimum Flutter version to 1.2.0.
* Add template type parameter to `invokeMethod` calls.

## 0.4.2

* Adding getWifiIP() to obtain current wifi network's IP.

## 0.4.1

* Add unit tests.

## 0.4.0+2

* Log a more detailed warning at build time about the previous AndroidX
  migration.

## 0.4.0+1

* Updated `Connectivity` to a singleton.

## 0.4.0

* **Breaking change**. Migrate from the deprecated original Android Support
  Library to AndroidX. This shouldn't result in any functional changes, but it
  requires any Android apps using this plugin to [also
  migrate](https://developer.android.com/jetpack/androidx/migrate) if they're
  using the original support library.

## 0.3.2

* Adding getWifiName() to obtain current wifi network's SSID.

## 0.3.1

* Updated Gradle tooling to match Android Studio 3.1.2.

## 0.3.0

* **Breaking change**. Set SDK constraints to match the Flutter beta release.

## 0.2.1

* Fixed warnings from the Dart 2.0 analyzer.
* Simplified and upgraded Android project template to Android SDK 27.
* Updated package description.

## 0.2.0

* **Breaking change**. Upgraded to Gradle 4.1 and Android Studio Gradle plugin
  3.0.1. Older Flutter projects need to upgrade their Gradle setup as well in
  order to use this version of the plugin. Instructions can be found
  [here](https://github.com/flutter/flutter/wiki/Updating-Flutter-projects-to-Gradle-4.1-and-Android-Studio-Gradle-plugin-3.0.1).

## 0.1.1

* Add FLT prefix to iOS types.

## 0.1.0

* Breaking API change: Have a Connectivity class instead of a top level function
* Introduce ability to listen for network state changes

## 0.0.1

* Initial release<|MERGE_RESOLUTION|>--- conflicted
+++ resolved
@@ -1,4 +1,3 @@
-<<<<<<< HEAD
 ## 3.0.0-nullsafety.1
 
 * Bump Dart SDK to support null safety.
@@ -6,7 +5,7 @@
 ## 3.0.0-nullsafety
 
 * Migrate to null safety.
-=======
+
 ## 2.0.2
 
 * Android: Fix IllegalArgumentException.
@@ -16,7 +15,6 @@
 
 * Remove unused `test` dependency.
 * Update Dart SDK constraint in example.
->>>>>>> 6870b08b
 
 ## 2.0.0
 
